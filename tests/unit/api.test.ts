<<<<<<< HEAD
import { describe, it, expect, vi, beforeEach, afterEach } from "vitest";
import { startContextEngine } from "../../src/lib/api.js";
import { readFileSync } from "fs";
import { join } from "path";

// Load JSON fixtures
const apiResponses = JSON.parse(
  readFileSync(join(__dirname, "../fixtures/api-responses.json"), "utf8")
);
import { getTestConfig, shouldUseRealApi } from "../config/test-config.js";
=======
import { describe, it, expect, vi, beforeEach, afterEach } from 'vitest';
import { startContextEngine } from '../../src/lib/api.js';
import { readFileSync } from 'fs';
import { join } from 'path';

// Load JSON fixtures
const apiResponses = JSON.parse(readFileSync(join(__dirname, '../fixtures/api-responses.json'), 'utf8'));
import { getTestConfig, shouldUseRealApi } from '../config/test-config.js';
>>>>>>> c70c30df

// Create a mock fetch function
const mockFetch = vi.fn();

describe("API Functions", () => {
  const config = getTestConfig();

  beforeEach(() => {
    vi.clearAllMocks();

    if (shouldUseRealApi()) {
      // For real API tests, don't mock fetch - let it use real fetch
    } else {
      // For mock tests, stub global fetch
      vi.stubGlobal("fetch", mockFetch);
    }
  });

  afterEach(() => {
    vi.unstubAllGlobals();
  });

  describe("startContextEngine", () => {
    it("should return success message on successful API call", async () => {
      const mockResponse = apiResponses["start-context-engine"].success;

      if (!shouldUseRealApi()) {
        mockFetch.mockResolvedValueOnce({
          ok: true,
          text: async () => mockResponse,
        });
      }

      const result = await startContextEngine(undefined, undefined, config.apiBaseUrl);

      // Same expectations regardless of mock or real
      expect(result).toBeDefined();
      expect(typeof result).toBe("string");
      expect(result).toContain("Context engine started");
      expect(result).not.toContain("Failed to start context engine");

      if (!shouldUseRealApi()) {
        // Additional mock-specific validations
        expect(mockFetch).toHaveBeenCalledWith(expect.any(URL), {
          headers: {
            "X-ContextEngine-Source": "mcp-server",
          },
        });
        expect(mockFetch.mock.calls[0][0].toString()).toBe(
          `${config.apiBaseUrl}/api/start-context-engine`
        );
      }
    });

    it("should return fallback message when API returns empty content", async () => {
      if (shouldUseRealApi()) {
        // Skip this test for real API - we can't control API responses
        return;
      }

      mockFetch.mockResolvedValueOnce({
        ok: true,
        text: async () => "No content available",
      });

      const result = await startContextEngine();

      expect(result).toBe("Context engine start request sent but no confirmation available.");
    });

    it("should throw error on network failure", async () => {
      if (shouldUseRealApi()) {
        // Skip network failure test for real API - we can't control network
        return;
      }

      mockFetch.mockRejectedValueOnce(new Error("Network error"));

      await expect(startContextEngine()).rejects.toThrow(
        "Failed to start context engine: Error: Network error"
      );
    });

    it("should throw error on API error response", async () => {
      if (shouldUseRealApi()) {
        // Skip API error test for real API - we can't control API responses
        return;
      }

      mockFetch.mockResolvedValueOnce({
        ok: false,
        status: 500,
      });

      await expect(startContextEngine()).rejects.toThrow(
        "Failed to start context engine: Error: Failed to start context engine. Please try again later. Error code: 500"
      );
    });

    it("should use custom server URL when provided", async () => {
      const customUrl = "https://custom-api.example.com";
      const mockResponse = apiResponses["start-context-engine"].success;

      if (!shouldUseRealApi()) {
        mockFetch.mockResolvedValueOnce({
          ok: true,
          text: async () => mockResponse,
        });
      }

      const result = await startContextEngine(undefined, undefined, customUrl);

      // Same expectations regardless of mock or real
      expect(result).toBeDefined();
      expect(typeof result).toBe("string");
      expect(result).toContain("Context engine started");
      expect(result).not.toContain("Failed to start context engine");

      if (!shouldUseRealApi()) {
        // Additional mock-specific validations
        expect(mockFetch).toHaveBeenCalledWith(expect.any(URL), {
          headers: {
            "X-ContextEngine-Source": "mcp-server",
          },
        });
        expect(mockFetch.mock.calls[0][0].toString()).toBe(`${customUrl}/api/start-context-engine`);
      }
    });

    it("should include client IP and API key in headers when provided", async () => {
      if (shouldUseRealApi()) {
        // Skip this test for real API - we can't control API responses
        return;
      }

      const mockResponse = apiResponses["start-context-engine"].success;
      const clientIp = "192.168.1.1";
      const apiKey = "test-api-key";

      mockFetch.mockResolvedValueOnce({
        ok: true,
        text: async () => mockResponse,
      });

      await startContextEngine(clientIp, apiKey);

      expect(mockFetch).toHaveBeenCalledWith(expect.any(URL), {
        headers: {
          Authorization: "Bearer test-api-key",
          "X-ContextEngine-Source": "mcp-server",
          "mcp-client-ip": expect.any(String),
        },
      });
      expect(mockFetch.mock.calls[0][0].toString()).toBe(
        "https://contextengine.in/api/start-context-engine"
      );
    });
  });
});<|MERGE_RESOLUTION|>--- conflicted
+++ resolved
@@ -1,4 +1,3 @@
-<<<<<<< HEAD
 import { describe, it, expect, vi, beforeEach, afterEach } from "vitest";
 import { startContextEngine } from "../../src/lib/api.js";
 import { readFileSync } from "fs";
@@ -9,16 +8,7 @@
   readFileSync(join(__dirname, "../fixtures/api-responses.json"), "utf8")
 );
 import { getTestConfig, shouldUseRealApi } from "../config/test-config.js";
-=======
-import { describe, it, expect, vi, beforeEach, afterEach } from 'vitest';
-import { startContextEngine } from '../../src/lib/api.js';
-import { readFileSync } from 'fs';
-import { join } from 'path';
 
-// Load JSON fixtures
-const apiResponses = JSON.parse(readFileSync(join(__dirname, '../fixtures/api-responses.json'), 'utf8'));
-import { getTestConfig, shouldUseRealApi } from '../config/test-config.js';
->>>>>>> c70c30df
 
 // Create a mock fetch function
 const mockFetch = vi.fn();
