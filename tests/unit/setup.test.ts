<<<<<<< HEAD
import { describe, it, expect } from "vitest";
import { readFileSync } from "fs";
import { join } from "path";
=======
import { describe, it, expect } from 'vitest';
import { readFileSync } from 'fs';
import { join } from 'path';

// Load JSON fixtures
const apiResponses = JSON.parse(readFileSync(join(__dirname, '../fixtures/api-responses.json'), 'utf8'));
const mcpRequests = JSON.parse(readFileSync(join(__dirname, '../fixtures/mcp-requests.json'), 'utf8'));
>>>>>>> c70c30df

// Load JSON fixtures
const apiResponses = JSON.parse(
  readFileSync(join(__dirname, "../fixtures/api-responses.json"), "utf8")
);
const mcpRequests = JSON.parse(
  readFileSync(join(__dirname, "../fixtures/mcp-requests.json"), "utf8")
);

describe("Test Setup", () => {
  it("should have access to test fixtures", () => {
    expect(apiResponses).toBeDefined();
    expect(apiResponses["start-context-engine"]).toBeDefined();

    expect(mcpRequests).toBeDefined();
    expect(mcpRequests.initialize).toBeDefined();
  });

  it("should have proper MCP request structure", () => {
    const initRequest = mcpRequests.initialize.request;
    expect(initRequest).toHaveProperty("jsonrpc");
    expect(initRequest).toHaveProperty("id");
    expect(initRequest).toHaveProperty("method");
    expect(initRequest).toHaveProperty("params");
    expect(initRequest.jsonrpc).toBe("2.0");
    expect(initRequest.method).toBe("initialize");
  });

  it("should have proper MCP response structure", () => {
    const initResponse = mcpRequests.initialize.response;
    expect(initResponse).toHaveProperty("jsonrpc");
    expect(initResponse).toHaveProperty("id");
    expect(initResponse).toHaveProperty("result");
    expect(initResponse.jsonrpc).toBe("2.0");
    expect(initResponse.result).toHaveProperty("protocolVersion");
    expect(initResponse.result).toHaveProperty("serverInfo");
  });
});<|MERGE_RESOLUTION|>--- conflicted
+++ resolved
@@ -1,16 +1,11 @@
-<<<<<<< HEAD
-import { describe, it, expect } from "vitest";
-import { readFileSync } from "fs";
-import { join } from "path";
-=======
 import { describe, it, expect } from 'vitest';
 import { readFileSync } from 'fs';
 import { join } from 'path';
 
 // Load JSON fixtures
-const apiResponses = JSON.parse(readFileSync(join(__dirname, '../fixtures/api-responses.json'), 'utf8'));
-const mcpRequests = JSON.parse(readFileSync(join(__dirname, '../fixtures/mcp-requests.json'), 'utf8'));
->>>>>>> c70c30df
+const apiResponses = JSON.parse(readFileSync(join(__dirname, "../fixtures/api-responses.json"), "utf8"));
+const mcpRequests = JSON.parse(readFileSync(join(__dirname, "../fixtures/mcp-requests.json"), "utf8"));
+
 
 // Load JSON fixtures
 const apiResponses = JSON.parse(
